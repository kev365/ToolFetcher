<<<<<<< HEAD
# Byte-compiled / optimized / DLL files
__pycache__/
*.py[cod]
*.pyo
*.pyd

# IDE-specific files
.vscode/
*.idea/
*.log

=======
>>>>>>> 179af3c5
# System files
.cursorrules
<<<<<<< HEAD
parserrules.mdc
Command_Examples.txt

# tmp folder
tmp/
=======
Command_Examples.txt
>>>>>>> 179af3c5
<|MERGE_RESOLUTION|>--- conflicted
+++ resolved
@@ -1,25 +1,8 @@
-<<<<<<< HEAD
-# Byte-compiled / optimized / DLL files
-__pycache__/
-*.py[cod]
-*.pyo
-*.pyd
-
 # IDE-specific files
 .vscode/
 *.idea/
 *.log
-
-=======
->>>>>>> 179af3c5
-# System files
 .cursorrules
-<<<<<<< HEAD
-parserrules.mdc
-Command_Examples.txt
 
 # tmp folder
-tmp/
-=======
-Command_Examples.txt
->>>>>>> 179af3c5
+tmp/