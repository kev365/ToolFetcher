# =====================================================
# ToolFetcher
#
# A tool for fetching DFIR and other GitHub tools.
#
# Author: Kevin Stokes
<<<<<<< HEAD
# Version: 1.2.2
=======
# Version: See $script:Version variable below
>>>>>>> 03b95203
# License: MIT
# =====================================================

# Enable advanced functions with cmdlet binding.
[CmdletBinding()]
param (
    [Parameter(HelpMessage = 'Path to the YAML file containing tool definitions. Can be local or remote URL.')]
    [Alias('f')]
    [string]$ToolsFile = "tools.yaml",
    
    [Parameter(HelpMessage = 'Directory where tools will be downloaded and extracted.')]
    [Alias('d')]
    [string]$ToolsDirectory = "",
    
    [Parameter(HelpMessage = 'Force re-download and overwrite any existing tool output directories.')]
    [Alias('force')]
    [switch]$ForceDownload = $false,
    
    [Parameter(HelpMessage = 'Update tools. If you supply one or more tool names (comma-separated), then only those tools will be updated.')]
    [Alias('u')]
    [string[]]$Update,
    
    [Parameter(HelpMessage = 'Show debug-level output')]
    [Alias('v')]
    [switch]$VerboseOutput = $false,
    
    [Parameter(HelpMessage = 'Show trace-level output (most detailed)')]
    [Alias('to')]
    [switch]$TraceOutput = $false,
    
    [Parameter(HelpMessage = 'Enable logging to a file. A log file will be created in the tools directory.')]
    [Alias('l')]
    [switch]$Log = $false,
    
    [Parameter(HelpMessage = 'GitHub Personal Access Token - to avoid rate limits, if needed. NOTE: This is visible in command history and process listings. Use -PromptForPAT for better security.')]
    [Alias('pat')]
    [string]$GitHubPAT = "",
    
    [Parameter(HelpMessage = 'Prompt for GitHub Personal Access Token securely (token will not be visible or stored in command history)')]
    [Alias('ppat')]
    [switch]$PromptForPAT = $false,
    
    [Parameter(HelpMessage = 'List all available tools in the configuration file')]
    [Alias('list')]
    [switch]$ListTools = $false
)

# Script version - centralized for easy updates
$script:Version = "2.0.0"

# -----------------------------------------------
# Define Logging Functions First
# -----------------------------------------------
# Define log levels enum
if (-not ([System.Management.Automation.PSTypeName]'LogLevel').Type) {
    Add-Type -TypeDefinition @"
    public enum LogLevel {
        Error = 0,
        Warning = 1,
        Info = 2,
        Debug = 3,
        Trace = 4
    }
"@
}

# Set default logging level
$script:LoggingLevel = [LogLevel]::Info
$script:LogFile = $null
$script:LoggingEnabled = $false

# Main logging function that handles different log levels, console output, and file logging
function Write-ToolLog {
    param (
        [Parameter(Mandatory=$true)][string]$Message,
        [Parameter(Mandatory=$false)][LogLevel]$Level = [LogLevel]::Info,
        [Parameter(Mandatory=$false)][switch]$NoConsole = $false,
        [Parameter(Mandatory=$false)][ConsoleColor]$ForegroundColor = [ConsoleColor]::White
    )
    
    # Format timestamp
    $timestamp = Get-Date -Format "yyyy-MM-dd HH:mm:ss"
    
    # Format log level
    $levelStr = switch ($Level) {
        ([LogLevel]::Error)   { "ERROR" }
        ([LogLevel]::Warning) { "WARNING" }
        ([LogLevel]::Info)    { "INFO" }
        ([LogLevel]::Debug)   { "DEBUG" }
        ([LogLevel]::Trace)   { "TRACE" }
        default               { "INFO" }
    }
    
    # Format log message
    $logMessage = "[$timestamp] [$levelStr] $Message"
    
    # Write to console if not suppressed and level is appropriate for console
    if (-not $NoConsole) {
        # Only show Debug/Trace messages on console if VerboseOutput/TraceOutput is enabled
        $showOnConsole = $true
        if ($Level -eq [LogLevel]::Debug -and -not $VerboseOutput) { $showOnConsole = $false }
        if ($Level -eq [LogLevel]::Trace -and -not $TraceOutput) { $showOnConsole = $false }
        
        if ($showOnConsole) {
            Write-Host $logMessage -ForegroundColor $ForegroundColor
        }
    }
    
    # Write to log file if enabled - always write all levels to log file
    if ($script:LoggingEnabled -and $script:LogFile -and (Test-Path $script:LogFile)) {
        try {
            Add-Content -Path $script:LogFile -Value $logMessage -ErrorAction Stop
        }
        catch {
            # If we fail to write to the log file, disable logging to prevent further errors
            Write-Host "Failed to write to log file: $_" -ForegroundColor Red
            $script:LoggingEnabled = $false
            
            # Try to re-enable logging once
            try {
                $script:LogFile = Join-Path -Path (Split-Path -Path $script:LogFile -Parent) -ChildPath "ToolFetcher_recovery_$(Get-Date -Format 'yyyyMMdd_HHmmss').log"
                $null = New-Item -Path $script:LogFile -ItemType File -Force
                Add-Content -Path $script:LogFile -Value "[$timestamp] [WARNING] Previous log file became inaccessible, created recovery log" -ErrorAction Stop
                Add-Content -Path $script:LogFile -Value $logMessage -ErrorAction Stop
                $script:LoggingEnabled = $true
                Write-Host "Created recovery log file: $($script:LogFile)" -ForegroundColor Yellow
            }
            catch {
                Write-Host "Failed to create recovery log file: $_" -ForegroundColor Red
                $script:LoggingEnabled = $false
                $script:LogFile = $null
            }
        }
    }
}

function Log-Error {
    param ([string]$Message)
    Write-ToolLog -Message $Message -Level ([LogLevel]::Error) -ForegroundColor Red
}

function Log-Warning {
    param ([string]$Message)
    Write-ToolLog -Message $Message -Level ([LogLevel]::Warning) -ForegroundColor Yellow
}

function Log-Info {
    param ([string]$Message)
    Write-ToolLog -Message $Message -Level ([LogLevel]::Info) -ForegroundColor Cyan
}

function Log-Debug {
    param ([string]$Message)
    # Always log debug messages to file, but only show on console if VerboseOutput is enabled
    Write-ToolLog -Message $Message -Level ([LogLevel]::Debug) -ForegroundColor DarkGray
}

function Log-Trace {
    param ([string]$Message)
    # Always log trace messages to file, but only show on console if TraceOutput is enabled
    Write-ToolLog -Message $Message -Level ([LogLevel]::Trace) -ForegroundColor DarkGray
}

function Enable-FileLogging {
    param ([string]$LogPath)
    
    try {
        # Create directory if it doesn't exist
        $logDir = Split-Path -Path $LogPath -Parent
        if (-not [string]::IsNullOrWhiteSpace($logDir) -and -not (Test-Path -Path $logDir)) {
            New-Item -Path $logDir -ItemType Directory -Force | Out-Null
            Log-Debug "Created log directory: $logDir"
        }
        
        # Test if we can write to the log file
        $null = New-Item -Path $LogPath -ItemType File -Force
        $script:LogFile = $LogPath
        $script:LoggingEnabled = $true
        
        Log-Info "Logging enabled to file: $LogPath"
        
        # Write a test entry to verify we can write to the file
        # Use Write-ToolLog instead of direct Add-Content to ensure consistent formatting
        Log-Info "Logging initialized"
        Log-Debug "Successfully wrote test entry to log file"
    }
    catch {
        Write-Host "Failed to enable logging to file: $_" -ForegroundColor Red
        $script:LoggingEnabled = $false
        $script:LogFile = $null
    }
}

# -----------------------------------------------
# Function: Display Available Tools
# -----------------------------------------------
function Show-AvailableTools {
    param (
        [Parameter(Mandatory=$true)]$Tools,
        [Parameter(Mandatory=$false)][switch]$Detailed = $false
    )
    
    Write-Host "`nAvailable Tools in Configuration:" -ForegroundColor Cyan
    Write-Host "=================================" -ForegroundColor Cyan
    
    foreach ($tool in $Tools) {
        # Display tool name with download method
        Write-Host "`n[$($tool.DownloadMethod)]" -NoNewline -ForegroundColor Yellow
        Write-Host " $($tool.Name)" -ForegroundColor Green
        
        # Display output folder if specified
        if (-not [string]::IsNullOrEmpty($tool.OutputFolder)) {
            Write-Host "  Location: $($tool.OutputFolder)\$($tool.Name)" -ForegroundColor Gray
        }
        
        # Display skip status if true
        if ($tool.SkipDownload) {
            Write-Host "  Status: " -NoNewline -ForegroundColor Gray
            Write-Host "SKIPPED" -ForegroundColor Red
        }
        
        # Display additional details if requested
        if ($Detailed) {
            Write-Host "  URL: $($tool.RepoUrl)" -ForegroundColor Gray
            
            # Display method-specific details
            switch ($tool.DownloadMethod) {
                "gitClone" {
                    if ($tool.Branch) {
                        Write-Host "  Branch: $($tool.Branch)" -ForegroundColor Gray
                    }
                }
                "branchZip" {
                    if ($tool.Branch) {
                        Write-Host "  Branch: $($tool.Branch)" -ForegroundColor Gray
                    }
                }
                "latestRelease" {
                    if ($tool.AssetType) {
                        Write-Host "  Asset Type: $($tool.AssetType)" -ForegroundColor Gray
                    }
                    if ($tool.AssetFilename -or $tool.DownloadName) {
                        $filename = if ($tool.DownloadName) { $tool.DownloadName } else { $tool.AssetFilename }
                        Write-Host "  Asset Filename: $filename" -ForegroundColor Gray
                    }
                }
                "specificFile" {
                    if ($tool.SpecificFilePath) {
                        Write-Host "  File Path: $($tool.SpecificFilePath)" -ForegroundColor Gray
                    }
                    if ($tool.DownloadName) {
                        Write-Host "  Download As: $($tool.DownloadName)" -ForegroundColor Gray
                    }
                }
            }
            
            # Display extract setting if specified
            if ($tool.ContainsKey("Extract")) {
                Write-Host "  Extract: $($tool.Extract)" -ForegroundColor Gray
            }
        }
    }
    
    Write-Host "`nTotal Tools: $($Tools.Count)" -ForegroundColor Cyan
    Write-Host "=================================`n" -ForegroundColor Cyan
}

# -----------------------------------------------
# Function: Validate GitHub Personal Access Token
# -----------------------------------------------
function Validate-GitHubPAT {
    param ([Parameter(Mandatory = $true)][string]$Token)
    $headers = @{ "Authorization" = "token $Token"; "User-Agent" = "PowerShell" }
    try {
        $response = Invoke-WebRequest -Uri "https://api.github.com/user" -Headers $headers -ErrorAction Stop
        Log-Debug "GitHub PAT validated for user: $($response.login)"
        return $true
    }
    catch {
        Log-Error "GitHub PAT validation failed: $_"
        return $false
    }
}

# -----------------------------------------------
# Function: Test Tool Configuration
# -----------------------------------------------
function Test-ToolConfiguration {
    param ([Parameter(Mandatory = $true)]$Config)
    
    $isValid = $true
    $errors = @()
    
    # Check if tooldirectory is specified
    if (-not $Config.ContainsKey("tooldirectory") -or [string]::IsNullOrWhiteSpace($Config.tooldirectory)) {
        $isValid = $false
        $errors += "Missing or empty 'tooldirectory' in configuration"
    }
    
    # Check if tools array exists
    if (-not $Config.ContainsKey("tools") -or $null -eq $Config.tools -or $Config.tools.Count -eq 0) {
        $isValid = $false
        $errors += "Missing or empty 'tools' array in configuration"
    }
    else {
        # Check each tool entry
        foreach ($tool in $Config.tools) {
            $toolValidation = Test-ToolEntry -Tool $tool
            if (-not $toolValidation.IsValid) {
                $isValid = $false
                foreach ($error in $toolValidation.Errors) {
                    $errors += "Tool '$($tool.name)': $error"
                }
            }
        }
    }
    
    return @{
        IsValid = $isValid
        Errors = $errors
    }
}

# -----------------------------------------------
# Function: Test Tool Entry
# -----------------------------------------------
function Test-ToolEntry {
    param ([Parameter(Mandatory = $true)]$Tool)
    
    $isValid = $true
    $errors = @()
    
    # Check required parameters for all tools
    if (-not (Test-RequiredParameter -Tool $Tool -Parameter "name")) {
        $isValid = $false
        $errors += "Missing required parameter 'name'"
    }
    
    if (-not (Test-RequiredParameter -Tool $Tool -Parameter "RepoUrl")) {
        $isValid = $false
        $errors += "Missing required parameter 'RepoUrl'"
    }
    
    if (-not (Test-RequiredParameter -Tool $Tool -Parameter "DownloadMethod")) {
        $isValid = $false
        $errors += "Missing required parameter 'DownloadMethod'"
    }
    else {
        # Check download method-specific parameters
        switch ($Tool.DownloadMethod) {
            "gitClone" {
                # No additional required parameters for gitClone
            }
            "branchZip" {
                # Branch is optional, defaults to master/main
            }
            "latestRelease" {
                # AssetType or AssetFilename is recommended but not required
            }
            "specificFile" {
                # Don't require SpecificFilePath or DownloadName if SkipDownload is true
                # or if RepoUrl is a direct file URL (not a GitHub repository URL)
                # or if RepoUrl is a GitHub URL that points directly to a file in the releases section
                if (-not $Tool.SkipDownload -and 
                    -not (Test-RequiredParameter -Tool $Tool -Parameter "SpecificFilePath") -and 
                    -not (Test-RequiredParameter -Tool $Tool -Parameter "DownloadName") -and
                    ($Tool.RepoUrl -like "https://github.com/*") -and
                    (-not ($Tool.RepoUrl -like "https://github.com/*/releases/*"))) {
                    $isValid = $false
                    $errors += "For 'specificFile' method with GitHub repositories, either 'SpecificFilePath' or 'DownloadName' must be specified when SkipDownload is not true"
                }
            }
            default {
                $isValid = $false
                $errors += "Invalid DownloadMethod: '$($Tool.DownloadMethod)'. Must be one of: gitClone, branchZip, latestRelease, specificFile"
            }
        }
    }
    
    return @{
        IsValid = $isValid
        Errors = $errors
    }
}

# -----------------------------------------------
# Function: Test Required Parameter
# -----------------------------------------------
function Test-RequiredParameter {
    param (
        [Parameter(Mandatory = $true)]$Tool,
        [Parameter(Mandatory = $true)][string]$Parameter
    )
    
    return $Tool.ContainsKey($Parameter) -and -not [string]::IsNullOrWhiteSpace($Tool[$Parameter])
}

# -----------------------------------------------
# Function: Get Default Value
# -----------------------------------------------
function Get-DefaultValue {
    param (
        [Parameter(Mandatory = $true)]$Tool,
        [Parameter(Mandatory = $true)][string]$Parameter,
        [Parameter(Mandatory = $false)]$DefaultValue = $null
    )
    
    if ($Tool.ContainsKey($Parameter) -and -not [string]::IsNullOrWhiteSpace($Tool[$Parameter])) {
        return $Tool[$Parameter]
    }
    else {
        return $DefaultValue
    }
}

# -----------------------------------------------
# Function: Add Configuration Defaults
# -----------------------------------------------
function Add-ConfigurationDefaults {
    param ([Parameter(Mandatory = $true)]$Config)
    
    $updatedConfig = $Config.Clone()
    
    # Add default values to each tool
    if ($updatedConfig.ContainsKey("tools") -and $null -ne $updatedConfig.tools) {
        for ($i = 0; $i -lt $updatedConfig.tools.Count; $i++) {
            $tool = $updatedConfig.tools[$i]
            
            # Add default values based on download method
            switch ($tool.DownloadMethod) {
                "gitClone" {
                    # Default branch to master if not specified
                    if (-not $tool.ContainsKey("Branch") -or [string]::IsNullOrWhiteSpace($tool.Branch)) {
                        $tool.Branch = "master"
                    }
                }
                "branchZip" {
                    # Default branch to master if not specified
                    if (-not $tool.ContainsKey("Branch") -or [string]::IsNullOrWhiteSpace($tool.Branch)) {
                        $tool.Branch = "master"
                    }
                    
                    # Default Extract to true if not specified
                    if (-not $tool.ContainsKey("Extract")) {
                        $tool.Extract = $true
                    }
                }
                "latestRelease" {
                    # No specific defaults needed
                }
                "specificFile" {
                    # Default Extract to true for zip files if not specified
                    if (-not $tool.ContainsKey("Extract") -and 
                        ($tool.DownloadName -match '\.zip$' -or $tool.SpecificFilePath -match '\.zip$')) {
                        $tool.Extract = $true
                    }
                }
            }
            
            # Default SkipDownload to false if not specified
            if (-not $tool.ContainsKey("SkipDownload")) {
                $tool.SkipDownload = $false
            }
            
            $updatedConfig.tools[$i] = $tool
        }
    }
    
    return $updatedConfig
}

# Initialize logging
if ($TraceOutput) {
    $script:LoggingLevel = [LogLevel]::Trace
}
elseif ($VerboseOutput) {
    $script:LoggingLevel = [LogLevel]::Debug
}
else {
    # For file logging, always use Debug level to capture more information
    $script:LoggingLevel = [LogLevel]::Debug
}

# Enable file logging only if explicitly requested
if ($Log) {
    $script:LoggingEnabled = $true
    Log-Debug "Logging to file is enabled by user request"
}
else {
    $script:LoggingEnabled = $false
    Log-Debug "Logging to file is disabled (use -Log to enable)"
}

Log-Info "ToolFetcher v$script:Version started"


# -----------------------------------------------
# Failsafe for ToolsFile
# -----------------------------------------------
$defaultToolsFileUrl = "https://raw.githubusercontent.com/kev365/ToolFetcher/refs/heads/main/tools.yaml"
if ($ToolsFile -match '^https?://') {
    try {
        $response = Invoke-WebRequest -Uri $ToolsFile -Method Head -UseBasicParsing -ErrorAction Stop
        Log-Info "Using user-specified URL for tools file: $ToolsFile"
    }
    catch {
        Log-Warning "The user-specified URL '$ToolsFile' is not available."
        $choice = Read-Host "Do you want to use the default URL ($defaultToolsFileUrl)? (Y/N)"
        if ($choice -match '^(?i:Y(es)?)$') {
            $ToolsFile = $defaultToolsFileUrl
            Log-Info "Using default URL: $ToolsFile"
        }
        else {
            Log-Error "Exiting script."
            exit 1
        }
    }
}
else {
    if ([System.IO.Path]::IsPathRooted($ToolsFile)) {
        if (Test-Path -Path $ToolsFile) {
            Log-Info "Using user-specified local tools file: $ToolsFile"
        }
        else {
            Log-Warning "The local tools file specified ($ToolsFile) was not found."
            $choice = Read-Host "Do you want to use the default URL ($defaultToolsFileUrl)? (Y/N)"
            if ($choice -match '^(?i:Y(es)?)$') {
                $ToolsFile = $defaultToolsFileUrl
                Log-Info "Using default URL: $ToolsFile"
            }
            else {
                Log-Error "Exiting script."
                exit 1
            }
        }
    }
    else {
        $localToolsFile = Join-Path $PSScriptRoot $ToolsFile
        if (Test-Path -Path $localToolsFile) {
            Log-Info "Using local tools file: $localToolsFile"
            $ToolsFile = $localToolsFile
        }
        else {
            Log-Warning "Local tools file '$ToolsFile' not found at '$localToolsFile'."
            $choice = Read-Host "Do you want to use the default URL ($defaultToolsFileUrl)? (Y/N)"
            if ($choice -match '^(?i:Y(es)?)$') {
                $ToolsFile = $defaultToolsFileUrl
                Log-Info "Using default URL: $ToolsFile"
            }
            else {
                Log-Error "Exiting script."
                exit 1
            }
        }
    }
}

# -----------------------------------------------
# Global Logging Setup
# -----------------------------------------------
# Remove these duplicate functions since they're already defined above
# function Log-Debug { param ([string]$Message) if ($VerboseOutput) { Write-Host "[DEBUG] $Message" -ForegroundColor DarkGray } }
# function Log-Info  { param ([string]$Message) Write-Host "[INFO] $Message" -ForegroundColor Cyan }
# function Log-Warning { param ([string]$Message) Write-Host "[WARNING] $Message" -ForegroundColor Yellow }
# function Log-Error { param ([string]$Message) Write-Host "[ERROR] $Message" -ForegroundColor Red }

# -----------------------------------------------
# Tools Configuration: Load from YAML File
# -----------------------------------------------
if ($ToolsFile -match '^https?://') {
    Log-Info "Fetching tools configuration from URL: $ToolsFile"
    try {
        $yamlContent = (Invoke-WebRequest -Uri $ToolsFile -UseBasicParsing).Content
    }
    catch {
        Log-Error "Failed to fetch YAML from URL: $ToolsFile. Exception: $_"
        exit 1
    }
}
else {
    try {
        $yamlContent = Get-Content -Path $ToolsFile -Raw
    }
    catch {
        Log-Error "Failed to read YAML file at: $ToolsFile. Exception: $_"
        exit 1
    }
}

if (-not (Get-Module -ListAvailable -Name powershell-yaml)) {
    Log-Info "The 'powershell-yaml' module is required to parse YAML configuration files."
    $choice = Read-Host "Would you like to install the 'powershell-yaml' module? (Y/N)"
    if ($choice -match '^(?i:Y(es)?)$') {
        Log-Info "Attempting to install the 'powershell-yaml' module..."
        try {
            Install-Module -Name powershell-yaml -Scope CurrentUser -Force -AllowClobber
        }
        catch {
            Log-Error "Failed to install the 'powershell-yaml' module. Exception: $_"
            exit 1
        }
    }
    else {
        Log-Error "The 'powershell-yaml' module is required to continue. Exiting script."
        exit 1
    }
}

try {
    Import-Module -Name powershell-yaml -ErrorAction Stop
    $config = ConvertFrom-Yaml -Yaml $yamlContent -ErrorAction Stop
    
    # Validate configuration
    $validationResult = Test-ToolConfiguration -Config $config
    if (-not $validationResult.IsValid) {
        Log-Error "Invalid configuration in ${ToolsFile}:"
        foreach ($error in $validationResult.Errors) {
            Log-Error "  - $error"
        }
        exit 1
    }
    
    # Apply defaults
    $config = Add-ConfigurationDefaults -Config $config
    
    # Extract configuration values
    $ToolsDirectory = if ($PSBoundParameters.ContainsKey('ToolsDirectory') -and -not [string]::IsNullOrWhiteSpace($ToolsDirectory)) { 
        $ToolsDirectory 
    } else { 
        $config.tooldirectory 
    }
    $tools = $config.tools

    # Setup logging after we have the tools directory
    if ($Log) {
        $logFilePath = Join-Path -Path $ToolsDirectory -ChildPath "ToolFetcher_$(Get-Date -Format 'yyyyMMdd_HHmmss').log"
        Enable-FileLogging -LogPath $logFilePath
    }

    # Check if we should just list the tools and exit
    if ($ListTools) {
        # Add parameter to show detailed info
        $detailedParam = $VerboseOutput -or $TraceOutput
        
        # Show the tools
        Show-AvailableTools -Tools $config.tools -Detailed:$detailedParam
        
        # Exit after showing tools
        exit 0
    }
}
catch {
    Log-Error "Failed to parse YAML configuration from $ToolsFile. Exception: $_"
    Log-Error "Please check your YAML file for syntax errors such as:"
    Log-Error "  - Missing or mismatched quotes"
    Log-Error "  - Incorrect indentation"
    Log-Error "  - Missing colons after property names"
    Log-Error "  - Invalid characters in property names"
    Log-Error "You can use an online YAML validator to help identify syntax issues."
    exit 1
}

# -----------------------------------------------
# Determine update mode based on the -Update parameter.
# -----------------------------------------------
$updateMode = $null
if ($PSBoundParameters.ContainsKey('Update')) {
    if ($Update -and $Update.Count -gt 0) {
         $updateMode = "specific"
         $updateToolList = $Update | ForEach-Object { $_.ToLower() }
         $allToolNames = $tools | ForEach-Object { $_.Name.ToLower() }
         foreach ($req in $updateToolList) {
              if ($allToolNames -notcontains $req) {
                  Log-Warning "Requested update for tool '$req' not found in the YAML configuration."
              }
         }
    }
    else { $updateMode = "general" }
}

# -----------------------------------------------
# Validate GitHub Personal Access Token (if provided)
# -----------------------------------------------
if ($PromptForPAT) {
    Log-Info "Prompting for GitHub Personal Access Token..."
    $secureString = Read-Host "Enter your GitHub Personal Access Token" -AsSecureString
    $BSTR = [System.Runtime.InteropServices.Marshal]::SecureStringToBSTR($secureString)
    try {
        $GitHubPAT = [System.Runtime.InteropServices.Marshal]::PtrToStringAuto($BSTR)
    } finally {
        [System.Runtime.InteropServices.Marshal]::ZeroFreeBSTR($BSTR)
    }
}

if (-not [string]::IsNullOrEmpty($GitHubPAT)) {
    if (-not (Validate-GitHubPAT -Token $GitHubPAT)) {
        $choice = Read-Host "The provided GitHub PAT appears to be invalid. Would you like to enter a new token? (Y/N)"
        if ($choice -match '^(?i:Y(es)?)$') {
            $secureString = Read-Host "Please enter a valid GitHub Personal Access Token" -AsSecureString
            $BSTR = [System.Runtime.InteropServices.Marshal]::SecureStringToBSTR($secureString)
            try {
                $GitHubPAT = [System.Runtime.InteropServices.Marshal]::PtrToStringAuto($BSTR)
            } finally {
                [System.Runtime.InteropServices.Marshal]::ZeroFreeBSTR($BSTR)
            }
            
            if (-not (Validate-GitHubPAT -Token $GitHubPAT)) {
                Write-Host "The provided token is still invalid. Exiting." -ForegroundColor Red
                exit 1
            }
            else {
                Log-Info "GitHub PAT validated successfully."
            }
        }
        else {
            Write-Host "Exiting script due to invalid GitHub PAT." -ForegroundColor Red
            exit 1
        }
    }
    else { Log-Info "GitHub PAT validated successfully." }
}

# -----------------------------------------------
# Ensure the Tools Directory Exists
# -----------------------------------------------
if ([string]::IsNullOrEmpty($ToolsDirectory)) {
    if ($toolsConfig.tooldirectory) {
         $ToolsDirectory = $toolsConfig.tooldirectory
         Log-Info "Using ToolsDirectory from YAML: $ToolsDirectory"
    }
    else { $ToolsDirectory = (Read-Host "The 'ToolsDirectory' parameter is empty. Please provide a location for the tools folder") }
}
if (-not (Test-Path -Path $ToolsDirectory)) {
    try {
        # First check if the drive exists
        $drive = [System.IO.Path]::GetPathRoot($ToolsDirectory)
        if (-not [System.IO.Directory]::Exists($drive)) {
            Log-Error "Drive '$drive' does not exist. Please specify a valid drive."
            exit 1
        }
        
        New-Item -Path $ToolsDirectory -ItemType Directory -Force -ErrorAction Stop | Out-Null
        Log-Info "Created tools directory: $ToolsDirectory"
    }
    catch {
        Log-Error "Failed to create tools directory at '$ToolsDirectory'. Exception: $_"
        exit 1
    }
}

# -----------------------------------------------
# Helper Functions for Download Operations
# -----------------------------------------------

# Validates that a required parameter has a value
# Returns true if the parameter is valid, false otherwise
function Test-RequiredParameter {
    param (
        [Parameter(Mandatory=$true)]$Tool,
        [Parameter(Mandatory=$true)][string]$Parameter
    )
    
    return $Tool.ContainsKey($Parameter) -and -not [string]::IsNullOrWhiteSpace($Tool[$Parameter])
}

# Gets a default value for a parameter if the provided value is null
# Returns the provided value if not null, otherwise returns the default value
function Get-DefaultValue {
    param (
        [Parameter(Mandatory = $true)]$Tool,
        [Parameter(Mandatory = $true)][string]$Parameter,
        [Parameter(Mandatory = $false)]$DefaultValue = $null
    )
    
    if ($Tool.ContainsKey($Parameter) -and -not [string]::IsNullOrWhiteSpace($Tool[$Parameter])) {
        return $Tool[$Parameter]
    }
    else {
        return $DefaultValue
    }
}

# -----------------------------------------------
# Function: Process ZIP Staging
# -----------------------------------------------
function Process-ZipStaging {
    param (
        [Parameter(Mandatory=$true)][string]$ZipUrl,
        [Parameter(Mandatory=$true)][string]$ToolName,
        [Parameter(Mandatory=$true)][string]$Version
    )
    
    Log-Trace "Starting ZIP staging process for $ToolName from $ZipUrl"
    $stagingFolder = Join-Path $PSScriptRoot "tmp"
    if (-not (Test-Path $stagingFolder)) { 
        Log-Debug "Creating staging folder: $stagingFolder"
        New-Item -Path $stagingFolder -ItemType Directory | Out-Null 
    }
    
    # Use the original filename from the URL without renaming.
    $fileName = Split-Path $ZipUrl -Leaf
    $tempZip = Join-Path $stagingFolder $fileName
    Log-Debug "Temporary ZIP file: $tempZip"
    
    # For extraction, create a folder using the original base name.
    $baseName = [System.IO.Path]::GetFileNameWithoutExtension($fileName)
    $tempExtract = Join-Path $stagingFolder $baseName
    Log-Debug "Temporary extraction folder: $tempExtract"
    
    try {
        Log-Trace "Downloading ZIP from $ZipUrl"
        Invoke-WebRequest -Uri $ZipUrl -OutFile $tempZip -ErrorAction Stop
        $fileSize = (Get-Item $tempZip).Length
        Log-Debug "Downloaded ZIP to temporary file: $tempZip (Size: $fileSize bytes)"
    }
    catch {
        Log-Error "Failed to download ZIP from $ZipUrl. Exception: $_"
        return @{
            Success = $false
            ErrorCode = "DOWNLOAD_FAILED"
            ErrorMessage = "Failed to download ZIP from $ZipUrl. Exception: $_"
            TempFiles = @($tempZip)
        }
    }
    
    Log-Trace "Creating extraction directory: $tempExtract"
    New-Item -Path $tempExtract -ItemType Directory -Force | Out-Null
    try {
        Log-Trace "Extracting ZIP file: $tempZip to $tempExtract"
        Expand-Archive -Path $tempZip -DestinationPath $tempExtract -Force
        $extractedItemCount = (Get-ChildItem -Path $tempExtract -Recurse).Count
        Log-Debug "Extracted ZIP to temporary folder: $tempExtract (Items: $extractedItemCount)"
    }
    catch {
        Log-Error "Extraction failed for $tempZip. Exception: $_"
        return @{
            Success = $false
            ErrorCode = "EXTRACTION_FAILED"
            ErrorMessage = "Extraction failed for $tempZip. Exception: $_"
            TempFiles = @($tempZip, $tempExtract)
        }
    }
    
    Log-Trace "ZIP staging completed successfully"
    return @{ 
        Success = $true
        TempZip = $tempZip
        TempExtract = $tempExtract 
    }
}

# -----------------------------------------------
# Function: Get File Manifest
# -----------------------------------------------
function Get-FileManifest {
    param ([Parameter(Mandatory = $true)][string]$Folder)
    $manifest = @{}
    $files = Get-ChildItem -Recurse -File -Path $Folder
    foreach ($file in $files) {
        if ($file.Name -eq ".downloaded.json") { continue }
        $relativePath = $file.FullName.Substring($Folder.Length + 1)
        try {
            $hash = (Get-FileHash -Algorithm MD5 -Path $file.FullName -ErrorAction Stop).Hash
            $manifest[$relativePath] = $hash
        }
        catch {
            Log-Warning "Could not calculate hash for file: $($file.FullName). Error: $_"
            # Still include the file in the manifest with a placeholder hash
            $manifest[$relativePath] = "FILE_HASH_ERROR"
        }
    }
    return $manifest
}

# -----------------------------------------------
# Function: Write Marker File
# -----------------------------------------------
function Write-MarkerFile {
    param (
        [Parameter(Mandatory)]$OutputFolder,
        [Parameter(Mandatory)]$ToolName,
        [Parameter(Mandatory)]$DownloadMethod,
        [Parameter(Mandatory)]$DownloadURL,
        [Parameter()]$Version = "",
        [Parameter()]$CommitHash = "",
        [Parameter()]$DownloadedFile = "",
        [Parameter()]$ExtractionLocation = "",
        [Parameter()]$Manifest = $null
    )
    $markerFile = Join-Path $OutputFolder ".downloaded.json"
    $metadata = @{
        Tool               = $ToolName
        Timestamp          = (Get-Date).ToUniversalTime().ToString("yyyy-MM-dd HH:mm:ss")
        DownloadMethod     = $DownloadMethod
        DownloadURL        = $DownloadURL
        Version            = $Version
        CommitHash         = $CommitHash
        DownloadedFile     = $DownloadedFile
        ExtractionLocation = $ExtractionLocation
        Manifest           = $Manifest
    }
    $metadata | ConvertTo-Json -Depth 5 | Out-File -FilePath $markerFile -Force
    Log-Debug "Marker file created at $markerFile"
}

# -----------------------------------------------
# Function: Remove Managed Files
# -----------------------------------------------
function Remove-ManagedFiles {
    param ([Parameter(Mandatory=$true)][string]$OutputFolder)
    $markerFile = Join-Path $OutputFolder ".downloaded.json"
    Log-Debug "Checking for marker file at: $markerFile"
    
    if (Test-Path $markerFile) {
        Log-Debug "Marker file found, attempting to process it"
        try {
            $metadata = Get-Content -Path $markerFile | ConvertFrom-Json
            Log-Debug "Marker file loaded successfully"
            
            if ($metadata.Manifest) {
                Log-Debug "Manifest found in marker file with type: $($metadata.Manifest.GetType().FullName)"
                
                # Create a hashtable to track files by hash
                $managedHashes = @{}
                
                # Handle PSCustomObject or Hashtable for Manifest
                if ($metadata.Manifest -is [System.Management.Automation.PSCustomObject]) {
                    Log-Debug "Processing PSCustomObject manifest"
                    # Convert PSCustomObject properties to hashtable entries
                    $propertyCount = ($metadata.Manifest.PSObject.Properties | Measure-Object).Count
                    Log-Debug "Found $propertyCount properties in PSCustomObject manifest"
                    
                    $metadata.Manifest.PSObject.Properties | ForEach-Object {
                        if ($null -ne $_.Value) {
                            $managedHashes[$_.Value] = $_.Name
                            Log-Debug "Added hash mapping: $($_.Value) -> $($_.Name)"
                        }
                        else {
                            Log-Warning "Skipping null hash value for path: $($_.Name)"
                        }
                    }
                } 
                else {
                    Log-Debug "Processing hashtable manifest"
                    # Original code for hashtable
                    $keyCount = ($metadata.Manifest.Keys | Measure-Object).Count
                    Log-Debug "Found $keyCount keys in hashtable manifest"
                    
                    foreach ($relativePath in $metadata.Manifest.Keys) {
                        $hash = $metadata.Manifest.$relativePath
                        if ($null -ne $hash) {
                            $managedHashes[$hash] = $relativePath
                            Log-Debug "Added hash mapping: $hash -> $relativePath"
                        }
                        else {
                            Log-Warning "Skipping null hash value for path: $relativePath"
                        }
                    }
                }
                
                # Get all files in the directory
                $currentFiles = Get-ChildItem -Path $OutputFolder -Recurse -File | 
                    Where-Object { $_.Name -ne ".downloaded.json" -and -not ($_.Name -match "\.save\d+$") }
                $fileCount = ($currentFiles | Measure-Object).Count
                Log-Debug "Found $fileCount files in output folder (excluding .downloaded.json and .save# files)"
                
                foreach ($file in $currentFiles) {
                    $relativePath = $file.FullName.Substring($OutputFolder.Length + 1)
                    Log-Debug "Processing file: $relativePath"
                    
                    # Calculate the hash of the current file
                    try {
                        $currentHash = (Get-FileHash -Algorithm MD5 -Path $file.FullName -ErrorAction Stop).Hash
                        Log-Debug "File hash: $currentHash"
                        
                        # Check if this file is in our manifest (by hash)
                        if ($managedHashes.ContainsKey($currentHash)) {
                            # This is a managed file with unchanged content - remove it
                            Log-Debug "Hash match found, removing file: $($file.FullName)"
                            Remove-Item -Path $file.FullName -Force -ErrorAction SilentlyContinue
                            if (Test-Path $file.FullName) {
                                Log-Warning "Failed to remove file: $($file.FullName)"
                            } else {
                                Log-Debug "Successfully removed file: $($file.FullName)"
                            }
                        }
                        # Check if the relative path exists in the manifest
                        elseif (($metadata.Manifest -is [System.Management.Automation.PSCustomObject] -and 
                                $metadata.Manifest.PSObject.Properties.Name -contains $relativePath) -or
                                ($metadata.Manifest -is [System.Collections.IDictionary] -and 
                                $metadata.Manifest.ContainsKey($relativePath))) {
                            # This is a managed file with changed content - back it up
                            Log-Debug "Path match found, backing up modified file: $relativePath"
                            $backupNumber = 1
                            $backupPath = "$($file.FullName).save$backupNumber"
                            
                            # Find an available backup name
                            while (Test-Path $backupPath) {
                                $backupNumber++
                                $backupPath = "$($file.FullName).save$backupNumber"
                            }
                            
                            # Rename the file to the backup name
                            $newName = Split-Path $backupPath -Leaf
                            Log-Info "Backing up modified file: $relativePath > $newName"
                            Rename-Item -Path $file.FullName -NewName $newName -Force
                            if (Test-Path $backupPath) {
                                Log-Debug "Successfully backed up file as: $newName"
                            } else {
                                Log-Warning "Failed to back up file: $($file.FullName)"
                            }
                        }
                        else {
                            Log-Debug "File not in manifest, leaving untouched: $relativePath"
                        }
                    }
                    catch {
                        Log-Warning "Could not process file: $($file.FullName). Error: $_"
                    }
                    # Files not in the manifest are left untouched (user-added files)
                }
                
                # Log count of .save# files if any exist
                $saveFiles = Get-ChildItem -Path $OutputFolder -Recurse -File | 
                    Where-Object { $_.Name -match "\.save\d+$" }
                $saveFileCount = ($saveFiles | Measure-Object).Count
                if ($saveFileCount -gt 0) {
                    Log-Debug "Found $saveFileCount backup (.save#) files in output folder. Skipping managed file removal for these files"
                }
            }
            else {
                Log-Warning "No manifest found in marker file"
            }
            
            # Always remove the marker file
            Log-Debug "Removing marker file: $markerFile"
            Remove-Item -Path $markerFile -Force -ErrorAction SilentlyContinue
            if (Test-Path $markerFile) {
                Log-Warning "Failed to remove marker file: $markerFile"
            } else {
                Log-Debug "Successfully removed marker file: $markerFile"
            }
        }
        catch {
            Log-Warning "Failed to remove managed files in $OutputFolder. Exception: $_"
        }
    }
    else {
        Log-Debug "No marker file found in $OutputFolder. No managed files to remove."
    }
}

# Helper function to download a file to a temporary location
function Download-FileToTemp {
    param (
        [Parameter(Mandatory=$true)][string]$Url,
        [Parameter(Mandatory=$true)][string]$OutputPath,
        [Parameter(Mandatory=$false)][hashtable]$Headers = @{ "User-Agent" = "PowerShell" },
        [Parameter(Mandatory=$false)][string]$ToolName = ""
    )
    
    try {
        Invoke-WebRequest -Uri $Url -OutFile $OutputPath -Headers $Headers -ErrorAction Stop
        Log-Debug "Downloaded file from $Url to $OutputPath"
        return $true
    }
    catch {
        Log-Error "Failed to download file for $ToolName from $Url. Exception: $_"
        return $false
    }
}

# Helper function to process non-ZIP files
function Process-NonZipFile {
    param (
        [Parameter(Mandatory=$true)][string]$FileUrl,
        [Parameter(Mandatory=$true)][string]$OutputFolder,
        [Parameter(Mandatory=$true)]$ToolConfig,
        [Parameter(Mandatory=$false)][string]$Version = "",
        [Parameter(Mandatory=$false)][string]$CommitHash = "",
        [Parameter(Mandatory=$false)][hashtable]$Headers = @{ "User-Agent" = "PowerShell" }
    )
    
    $stagingFolder = Join-Path $PSScriptRoot "tmp"
    if (-not (Test-Path $stagingFolder)) { New-Item -Path $stagingFolder -ItemType Directory | Out-Null }
    
    $fileName = Split-Path $FileUrl -Leaf
    $tempFile = Join-Path $stagingFolder $fileName
    
    try {
        try {
            if (-not (Download-FileToTemp -Url $FileUrl -OutputPath $tempFile -Headers $Headers -ToolName $ToolConfig.Name)) {
                throw "Download failed"
            }
            
            $hash = (Get-FileHash -Algorithm MD5 -Path $tempFile).Hash
            $newManifest = @{ $fileName = $hash }
            
            if (Test-Path (Join-Path $OutputFolder ".downloaded.json")) {
                Remove-ManagedFiles -OutputFolder $OutputFolder
            }
            
            $destinationPath = Join-Path $OutputFolder -ChildPath $fileName
            Copy-Item -Path $tempFile -Destination $destinationPath -Force
            Log-Debug "Copied file from temp to output folder: $destinationPath"
            
            Write-MarkerFile -OutputFolder $OutputFolder `
                            -ToolName $ToolConfig.Name `
                            -DownloadMethod $ToolConfig.DownloadMethod `
                            -DownloadURL $FileUrl `
                            -Version $Version `
                            -CommitHash $CommitHash `
                            -DownloadedFile $destinationPath `
                            -ExtractionLocation $OutputFolder `
                            -Manifest $newManifest
                            
            return $true
        }
        catch {
            Log-Error "Failed to process file for $($ToolConfig.Name). Exception: $_"
            return $false
        }
    }
    finally {
        # Always clean up the temp file
        if (Test-Path $tempFile) {
            Remove-Item -Path $tempFile -Force -ErrorAction SilentlyContinue
            Log-Debug "Cleaned up temporary file: $tempFile"
        }
    }
}

# Helper function for processing ZIP files without extraction
function Process-ZipFileNoExtract {
    param (
        [Parameter(Mandatory=$true)][string]$ZipUrl,
        [Parameter(Mandatory=$true)][string]$OutputFolder,
        [Parameter(Mandatory=$true)]$ToolConfig,
        [Parameter(Mandatory=$false)][string]$Version = "",
        [Parameter(Mandatory=$false)][string]$CommitHash = "",
        [Parameter(Mandatory=$false)][hashtable]$Headers = @{ "User-Agent" = "PowerShell" }
    )
    
    # This is essentially the same as Process-NonZipFile but with specific naming for ZIP files
    return Process-NonZipFile -FileUrl $ZipUrl -OutputFolder $OutputFolder -ToolConfig $ToolConfig -Version $Version -CommitHash $CommitHash -Headers $Headers
}

# Helper function to process extracted ZIP files
function Process-ExtractedZip {
    param (
        [Parameter(Mandatory=$true)]$Staging,
        [Parameter(Mandatory=$true)][string]$OutputFolder,
        [Parameter(Mandatory=$true)]$ToolConfig,
        [Parameter(Mandatory=$true)][string]$DownloadUrl,
        [Parameter(Mandatory=$false)][string]$Version = ""
    )
    
    $tempExtract = $Staging.TempExtract
    
    # Check if the extraction contains a single folder
    $extractedItems = Get-ChildItem -Path $tempExtract
    $singleFolder = $null
    
    if ($extractedItems.Count -eq 1 -and $extractedItems[0].PSIsContainer) {
        $singleFolder = $extractedItems[0].FullName
        Log-Debug "Detected single folder in extraction: $($extractedItems[0].Name)"
        
        # Use the contents of the single folder for the manifest and copying
        $newManifest = Get-FileManifest -Folder $singleFolder
        
        if (Test-Path (Join-Path $OutputFolder ".downloaded.json")) {
            Remove-ManagedFiles -OutputFolder $OutputFolder
        }
        
        # Copy the contents of the single folder directly to the output folder
        Copy-Item -Path (Join-Path $singleFolder "*") -Destination $OutputFolder -Recurse -Force
        Log-Debug "Copied contents of single folder directly to output folder: $OutputFolder"
    }
    else {
        # Original behavior for multiple files/folders
        $newManifest = Get-FileManifest -Folder $tempExtract
        
        if (Test-Path (Join-Path $OutputFolder ".downloaded.json")) {
            Remove-ManagedFiles -OutputFolder $OutputFolder
        }
        
        Copy-Item -Path (Join-Path $tempExtract "*") -Destination $OutputFolder -Recurse -Force
        Log-Debug "Copied extracted files to output folder: $OutputFolder"
    }
    
    Write-MarkerFile -OutputFolder $OutputFolder `
                     -ToolName $ToolConfig.Name `
                     -DownloadMethod $ToolConfig.DownloadMethod `
                     -DownloadURL $DownloadUrl `
                     -Version $Version `
                     -CommitHash "" `
                     -DownloadedFile "" `
                     -ExtractionLocation $OutputFolder `
                     -Manifest $newManifest
                     
    # Clean up staging files
    Remove-Item -Path $Staging.TempExtract -Recurse -Force
    Remove-Item -Path $Staging.TempZip -Force
    
    return $true
}

# Helper function to set up the output folder
function Initialize-OutputFolder {
    param (
        [Parameter(Mandatory=$true)]$ToolConfig,
        [Parameter(Mandatory=$true)][string]$ToolsDirectory
    )
    
    # First check if the tools directory exists
    if (-not [System.IO.Directory]::Exists($ToolsDirectory)) {
        Log-Error "Tools directory '$ToolsDirectory' does not exist. Cannot create output folder for $($ToolConfig.Name)."
        return $null
    }
    
    try {
        if (-not [string]::IsNullOrEmpty($ToolConfig.OutputFolder)) {
            $outputFolder = Join-Path -Path $ToolsDirectory -ChildPath (Join-Path $ToolConfig.OutputFolder $ToolConfig.Name)
        }
        else {
            $outputFolder = Join-Path -Path $ToolsDirectory -ChildPath $ToolConfig.Name
        }
        
        if (-not (Test-Path -Path $outputFolder)) {
            New-Item -Path $outputFolder -ItemType Directory -Force -ErrorAction Stop | Out-Null
            Log-Debug "Created output folder: $outputFolder"
        }
        
        return $outputFolder
    }
    catch {
        Log-Error "Failed to create output folder for $($ToolConfig.Name). Exception: $_"
        return $null
    }
}

# Helper function to get GitHub API headers
function Get-GitHubHeaders {
    param (
        [Parameter(Mandatory=$false)][string]$GitHubPAT = ""
    )
    
    $headers = @{ "User-Agent" = "PowerShell" }
    if (-not [string]::IsNullOrEmpty($GitHubPAT)) {
        $headers["Authorization"] = "token $GitHubPAT"
    }
    
    return $headers
}

# -----------------------------------------------
# Function: Download Specific File Tool
# -----------------------------------------------
function Download-SpecificFileTool {
    param (
        [Parameter(Mandatory=$true)]$ToolConfig,
        [Parameter(Mandatory=$true)][string]$ToolsDirectory,
        [Parameter(Mandatory=$false)][string]$GitHubPAT = ""
    )
    
    # Validate required parameters
    if (-not (Test-RequiredParameter -Tool $ToolConfig -Parameter "Name")) { return }
    if (-not (Test-RequiredParameter -Tool $ToolConfig -Parameter "RepoUrl")) { return }
    
    # Handle optional parameters with defaults
    $extract = Get-DefaultValue -Tool $ToolConfig -Parameter "Extract" -DefaultValue $true
    
    $outputFolder = Initialize-OutputFolder -ToolConfig $ToolConfig -ToolsDirectory $ToolsDirectory
    if ($null -eq $outputFolder) {
        Log-Error "Cannot process tool $($ToolConfig.Name) due to output folder initialization failure."
        return
    }
    
    # Construct the file URL
    if ($ToolConfig.ContainsKey("SpecificFilePath") -and -not [string]::IsNullOrEmpty($ToolConfig.SpecificFilePath)) {
        if ($ToolConfig.RepoUrl -like "https://github.com/*") {
            $rawRepoUrl = $ToolConfig.RepoUrl -replace "https://github.com/", "https://raw.githubusercontent.com/"
            $cleanPath = $ToolConfig.SpecificFilePath -replace "^/raw", ""
            $fileUrl = "$rawRepoUrl$cleanPath"
        }
        else {
            $fileUrl = "$($ToolConfig.RepoUrl)$($ToolConfig.SpecificFilePath)"
        }
        $downloadName = [System.IO.Path]::GetFileName($ToolConfig.SpecificFilePath)
    }
    else {
        $fileUrl = $ToolConfig.RepoUrl
        $downloadName = [System.IO.Path]::GetFileName($ToolConfig.RepoUrl)
    }
    
    Log-Debug "Constructed URL: $fileUrl"
    
    $ext = [System.IO.Path]::GetExtension($downloadName)
    $headers = Get-GitHubHeaders -GitHubPAT $GitHubPAT
    
    if ($ext -ieq ".zip") {
        if ($extract) {
            $staging = Process-ZipStaging -ZipUrl $fileUrl -ToolName $ToolConfig.Name -Version "latest"
            if (-not $staging.Success) {
                # Clean up any temporary files
                foreach ($tempFile in $staging.TempFiles) {
                    if (Test-Path $tempFile) {
                        Remove-Item -Path $tempFile -Force -Recurse -ErrorAction SilentlyContinue
                        Log-Debug "Cleaned up temporary file/folder: $tempFile"
                    }
                }
                Log-Error "Failed to process ZIP for $($ToolConfig.Name): $($staging.ErrorMessage)"
                return
            }
            
            Process-ExtractedZip -Staging $staging -OutputFolder $outputFolder -ToolConfig $ToolConfig -DownloadUrl $fileUrl | Out-Null
        }
        else {
            Process-ZipFileNoExtract -ZipUrl $fileUrl -OutputFolder $outputFolder -ToolConfig $ToolConfig -Headers $headers | Out-Null
        }
    }
    else {
        Process-NonZipFile -FileUrl $fileUrl -OutputFolder $outputFolder -ToolConfig $ToolConfig -Headers $headers | Out-Null
    }
}

# -----------------------------------------------
# Function: Download Branch Zip Tool
# -----------------------------------------------
function Download-BranchZipTool {
    param (
        [Parameter(Mandatory=$true)]$ToolConfig,
        [Parameter(Mandatory=$true)][string]$ToolsDirectory,
        [Parameter(Mandatory=$false)][string]$GitHubPAT = ""
    )
    
    # Validate required parameters
    if (-not (Test-RequiredParameter -Tool $ToolConfig -Parameter "Name")) { return }
    if (-not (Test-RequiredParameter -Tool $ToolConfig -Parameter "RepoUrl")) { return }
    
    # Handle optional parameters with defaults
    $extract = Get-DefaultValue -Tool $ToolConfig -Parameter "Extract" -DefaultValue $true
    $branch = Get-DefaultValue -Tool $ToolConfig -Parameter "Branch" -DefaultValue "master"
    
    $zipUrl = "$($ToolConfig.RepoUrl)/archive/refs/heads/$branch.zip"
    Log-Info "Downloading branch zip for $($ToolConfig.Name)..."
    
    $outputFolder = Initialize-OutputFolder -ToolConfig $ToolConfig -ToolsDirectory $ToolsDirectory
    if ($null -eq $outputFolder) {
        Log-Error "Cannot process tool $($ToolConfig.Name) due to output folder initialization failure."
        return
    }
    
    $headers = Get-GitHubHeaders -GitHubPAT $GitHubPAT
    
    if ($extract) {
        $staging = Process-ZipStaging -ZipUrl $zipUrl -ToolName $ToolConfig.Name -Version $branch
        if (-not $staging.Success) {
            # Clean up any temporary files
            foreach ($tempFile in $staging.TempFiles) {
                if (Test-Path $tempFile) {
                    Remove-Item -Path $tempFile -Force -Recurse -ErrorAction SilentlyContinue
                    Log-Debug "Cleaned up temporary file/folder: $tempFile"
                }
            }
            Log-Error "Failed to process ZIP for $($ToolConfig.Name): $($staging.ErrorMessage)"
            return
        }
        
        Process-ExtractedZip -Staging $staging -OutputFolder $outputFolder -ToolConfig $ToolConfig -DownloadUrl $zipUrl -Version $branch | Out-Null
    }
    else {
        Process-ZipFileNoExtract -ZipUrl $zipUrl -OutputFolder $outputFolder -ToolConfig $ToolConfig -Version $branch -Headers $headers | Out-Null
    }
}

# -----------------------------------------------
# Function: Download Latest Release Tool
# -----------------------------------------------
function Download-LatestReleaseTool {
    param (
        [Parameter(Mandatory=$true)]$ToolConfig,
        [Parameter(Mandatory=$true)][string]$ToolsDirectory,
        [Parameter(Mandatory=$false)][string]$GitHubPAT = ""
    )
    
    # Validate required parameters
    if (-not (Test-RequiredParameter -Tool $ToolConfig -Parameter "Name")) { return }
    if (-not (Test-RequiredParameter -Tool $ToolConfig -Parameter "RepoUrl")) { return }
    
    # Define asset patterns if not provided
    $AssetPatterns = @{
        "win64" = "(?i)(win64|windows[-_]?64|x64|amd64|64[-_]?bit)"
        "win32" = "(?i)(win32|windows[-_]?32|x86|386|32[-_]?bit)"
        "linux64" = "(?i)(linux[-_]?64|linux[-_]?amd64)"
        "linux32" = "(?i)(linux[-_]?32|linux[-_]?386)"
        "macos64" = "(?i)(macos[-_]?64|darwin[-_]?64|osx[-_]?64)"
        "macos32" = "(?i)(macos[-_]?32|darwin[-_]?32|osx[-_]?32)"
        "arm64" = "(?i)(arm64|aarch64)"
        "arm32" = "(?i)(arm32|armv7)"
    }
    
    # Handle optional parameters with defaults
    $extract = Get-DefaultValue -Tool $ToolConfig -Parameter "Extract" -DefaultValue $true
    
    $apiRepoUrl = $ToolConfig.RepoUrl -replace "https://github.com/", "https://api.github.com/repos/"
    $releaseUri = "$apiRepoUrl/releases/latest"
    Log-Debug "Using API endpoint: $releaseUri for $($ToolConfig.Name)"
    $headers = Get-GitHubHeaders -GitHubPAT $GitHubPAT
    
    try {
        $releaseInfo = Invoke-RestMethod -Uri $releaseUri -Headers $headers
        Log-Debug "Retrieved release info. Assets count: $($releaseInfo.assets.Count)"
    }
    catch {
        Log-Error "Failed to get release info for $($ToolConfig.Name). Exception: $_"
        return
    }
    
    # Filter assets based on configuration
    $assets = $releaseInfo.assets
    if (-not [string]::IsNullOrEmpty($ToolConfig.DownloadName)) {
        $assets = $assets | Where-Object { $_.name -eq $ToolConfig.DownloadName }
    }
    elseif (-not [string]::IsNullOrEmpty($ToolConfig.AssetFilename)) {
        $assets = $assets | Where-Object { $_.name -eq $ToolConfig.AssetFilename }
    }
    elseif (-not [string]::IsNullOrEmpty($ToolConfig.AssetType)) {
        if ($AssetPatterns.ContainsKey($ToolConfig.AssetType)) {
            $pattern = $AssetPatterns[$ToolConfig.AssetType]
            $assets = $assets | Where-Object { $_.name -match $pattern }
        }
        else {
            Log-Warning "No pattern defined for AssetType '$($ToolConfig.AssetType)' for $($ToolConfig.Name)."
        }
    }
    
    $asset = $assets | Select-Object -First 1
    if ($asset) {
        $outputFolder = Initialize-OutputFolder -ToolConfig $ToolConfig -ToolsDirectory $ToolsDirectory
        if ($null -eq $outputFolder) {
            Log-Error "Cannot process tool $($ToolConfig.Name) due to output folder initialization failure."
            return
        }
        
        $downloadUrl = $asset.browser_download_url
        $fileName = Split-Path $downloadUrl -Leaf
        $ext = [System.IO.Path]::GetExtension($fileName)
        
        if ($ext -ieq ".zip") {
            if ($extract) {
                $staging = Process-ZipStaging -ZipUrl $downloadUrl -ToolName $ToolConfig.Name -Version $releaseInfo.tag_name
                if (-not $staging.Success) {
                    # Clean up any temporary files
                    foreach ($tempFile in $staging.TempFiles) {
                        if (Test-Path $tempFile) {
                            Remove-Item -Path $tempFile -Force -Recurse -ErrorAction SilentlyContinue
                            Log-Debug "Cleaned up temporary file/folder: $tempFile"
                        }
                    }
                    Log-Error "Failed to process ZIP for $($ToolConfig.Name): $($staging.ErrorMessage)"
                    return
                }
                
                Process-ExtractedZip -Staging $staging -OutputFolder $outputFolder -ToolConfig $ToolConfig -DownloadUrl $downloadUrl -Version $releaseInfo.tag_name | Out-Null
            }
            else {
                Process-ZipFileNoExtract -ZipUrl $downloadUrl -OutputFolder $outputFolder -ToolConfig $ToolConfig -Version $releaseInfo.tag_name -Headers $headers | Out-Null
            }
        }
        else {
            Process-NonZipFile -FileUrl $downloadUrl -OutputFolder $outputFolder -ToolConfig $ToolConfig -Version $releaseInfo.tag_name -Headers $headers | Out-Null
        }
    }
    else {
        Log-Warning "No matching asset found for $($ToolConfig.Name)."
    }
}

# -----------------------------------------------
# Function: Download Git Clone Tool
# -----------------------------------------------
function Download-GitCloneTool {
    param (
        [Parameter(Mandatory=$true)]$ToolConfig,
        [Parameter(Mandatory=$true)][string]$ToolsDirectory,
        [Parameter(Mandatory=$false)][string]$GitHubPAT = ""
    )
    
    # Validate required parameters
    if (-not (Test-RequiredParameter -Tool $ToolConfig -Parameter "Name")) { return }
    if (-not (Test-RequiredParameter -Tool $ToolConfig -Parameter "RepoUrl")) { return }
    
    # Handle optional parameters with defaults
    $branch = Get-DefaultValue -Tool $ToolConfig -Parameter "Branch" -DefaultValue "master"
    
    $outputFolder = Initialize-OutputFolder -ToolConfig $ToolConfig -ToolsDirectory $ToolsDirectory
    if ($null -eq $outputFolder) {
        Log-Error "Cannot process tool $($ToolConfig.Name) due to output folder initialization failure."
        return
    }
    
    # Extract owner and repo from URL
    Log-Trace "Extracting owner and repo from URL: $($ToolConfig.RepoUrl)"
    if ($ToolConfig.RepoUrl -match "github\.com/([^/]+)/([^/]+)") {
        $owner = $matches[1]
        $repo = $matches[2]
        $repo = $repo -replace "\.git$", ""
        Log-Debug "Extracted owner: $owner, repo: $repo"
    }
    else {
        Log-Error "Invalid GitHub URL format for $($ToolConfig.Name): $($ToolConfig.RepoUrl)"
        return
    }
    
    # Get API info about the repo to get the latest commit
    $headers = Get-GitHubHeaders -GitHubPAT $GitHubPAT
    $apiUrl = "https://api.github.com/repos/$owner/$repo/branches/$branch"
    Log-Debug "Querying GitHub API: $apiUrl"
    
    try {
        $branchInfo = Invoke-RestMethod -Uri $apiUrl -Headers $headers
        $commitHash = $branchInfo.commit.sha
        Log-Debug "Latest commit hash for ${branch}: ${commitHash}"
    }
    catch {
        # If master branch fails, try main branch
        if ($branch -eq "master") {
            Log-Warning "Failed to get info for 'master' branch, trying 'main' branch instead"
            try {
                $apiUrl = "https://api.github.com/repos/$owner/$repo/branches/main"
                Log-Debug "Querying GitHub API: $apiUrl"
                $branchInfo = Invoke-RestMethod -Uri $apiUrl -Headers $headers
                $commitHash = $branchInfo.commit.sha
                $branch = "main"
                Log-Debug "Latest commit hash for main: $commitHash"
            }
            catch {
                Log-Error "Failed to get branch info for $($ToolConfig.Name). Exception: $_"
                return
            }
        }
        else {
            Log-Error "Failed to get branch info for $($ToolConfig.Name). Exception: $_"
            return
        }
    }
    
    # Download ZIP archive of the branch
    $zipUrl = "https://github.com/$owner/$repo/archive/$commitHash.zip"
    Log-Info "Downloading repository ZIP for $($ToolConfig.Name) from branch $branch (commit $commitHash)..."
    Log-Debug "ZIP URL: $zipUrl"
    
    $staging = Process-ZipStaging -ZipUrl $zipUrl -ToolName $ToolConfig.Name -Version $branch
    if (-not $staging.Success) {
        # Clean up any temporary files
        foreach ($tempFile in $staging.TempFiles) {
            if (Test-Path $tempFile) {
                Remove-Item -Path $tempFile -Force -Recurse -ErrorAction SilentlyContinue
                Log-Debug "Cleaned up temporary file/folder: $tempFile"
            }
        }
        Log-Error "Failed to process ZIP for $($ToolConfig.Name): $($staging.ErrorMessage)"
        return
    }
    
    # Process the extracted files
    $tempExtract = $staging.TempExtract
    Log-Trace "Generating file manifest for extracted content"
    $newManifest = Get-FileManifest -Folder $tempExtract
    Log-Debug "Generated manifest with ${newManifest.Count} files"
    
    if (Test-Path (Join-Path $outputFolder ".downloaded.json")) {
        Log-Debug "Removing previously managed files from $outputFolder"
        Remove-ManagedFiles -OutputFolder $outputFolder
    }
    
    Log-Debug "Copying extracted files to output folder: $outputFolder"
    Copy-Item -Path (Join-Path $tempExtract "*") -Destination $outputFolder -Recurse -Force
    Log-Debug "Copied extracted files to output folder: $outputFolder"
    
    Write-MarkerFile -OutputFolder $outputFolder `
                     -ToolName $ToolConfig.Name `
                     -DownloadMethod $ToolConfig.DownloadMethod `
                     -DownloadURL $zipUrl `
                     -Version $branch `
                     -CommitHash $commitHash `
                     -DownloadedFile "" `
                     -ExtractionLocation $outputFolder `
                     -Manifest $newManifest
    
    # Clean up staging files
    Log-Trace "Cleaning up temporary files"
    Remove-Item -Path $staging.TempExtract -Recurse -Force
    Remove-Item -Path $staging.TempZip -Force
    
    Log-Info "Successfully downloaded and extracted $($ToolConfig.Name) from branch $branch (commit $commitHash)"
}

# -----------------------------------------------
# Dispatcher: Loop Through Tools and Process
# -----------------------------------------------
# First check if the tools directory exists
if (-not [System.IO.Directory]::Exists($ToolsDirectory)) {
    Log-Error "Tools directory '$ToolsDirectory' does not exist. Cannot process any tools."
    exit 1
}

foreach ($tool in $tools) {
    try {
        if (-not [string]::IsNullOrEmpty($tool.OutputFolder)) {
            $toolOutputFolder = Join-Path -Path $ToolsDirectory -ChildPath (Join-Path $tool.OutputFolder $tool.Name)
        }
        else {
            $toolOutputFolder = Join-Path -Path $ToolsDirectory -ChildPath $tool.Name
        }
        $markerFile = Join-Path $toolOutputFolder ".downloaded.json"
        
        $processTool = $false

        if ($PSBoundParameters.ContainsKey('Update')) {
            if ($updateMode -eq "specific") {
                if ($updateToolList -contains $tool.Name.ToLower()) {
                    $processTool = $true
                    Write-Host "===========================================" -ForegroundColor White
                    Log-Info "Updating tool: $($tool.Name)"
                    if ((Test-Path $toolOutputFolder) -and (Test-Path $markerFile)) {
                        Log-Debug "Update: Removing previous files for $($tool.Name)."
                        Remove-ManagedFiles -OutputFolder $toolOutputFolder
                    }
                }
            }
            else {
                if ($ForceDownload -or (-not $tool.skipdownload)) {
                    $processTool = $true
                    Write-Host "===========================================" -ForegroundColor White
                    Log-Info "Downloading tool: $($tool.Name)"
                    if ((Test-Path $toolOutputFolder) -and (Test-Path $markerFile)) {
                        Log-Debug "Update: Removing previous files for $($tool.Name)."
                        Remove-ManagedFiles -OutputFolder $toolOutputFolder
                    }
                    else {
                        Log-Debug "Update: No marker file found for $($tool.Name); preserving user files."
                    }
                }
            }
        }
        else {
            if ($ForceDownload) {
                $processTool = $true
                Write-Host "===========================================" -ForegroundColor White
                Log-Info "Force downloading $($tool.Name)..."
            }
            else {
                if ($tool.skipdownload) {
                    Log-Info "Skipping $($tool.Name) -- skipdownload is enabled."
                }
                elseif (Test-Path $markerFile) {
                    Log-Info "Skipping $($tool.Name) -- already downloaded."
                }
                else {
                    $processTool = $true
                    Write-Host "===========================================" -ForegroundColor White
                    Log-Info "Started working on $($tool.Name)..."
                }
            }
        }
        
        if (-not $processTool) { continue }
        
        switch ($tool.DownloadMethod) {
            "gitClone" {
                Download-GitCloneTool -ToolConfig $tool -ToolsDirectory $ToolsDirectory
            }
            "latestRelease" {
                Download-LatestReleaseTool -ToolConfig $tool -ToolsDirectory $ToolsDirectory -GitHubPAT $GitHubPAT
            }
            "branchZip" {
                Download-BranchZipTool -ToolConfig $tool -ToolsDirectory $ToolsDirectory -GitHubPAT $GitHubPAT
            }
            "specificFile" {
                Download-SpecificFileTool -ToolConfig $tool -ToolsDirectory $ToolsDirectory -GitHubPAT $GitHubPAT
            }
            default {
                Log-Error "Download method '$($tool.DownloadMethod)' not recognized for $($tool.Name)."
            }
        }
        Log-Info "Finished working on $($tool.Name)."
        Write-Host "===========================================" -ForegroundColor White
    }
    catch {
        Log-Error "Failed to process tool $($tool.Name). Exception: $_"
        continue
    }
}

# -----------------------------------------------
# YAML Configuration Validation
# -----------------------------------------------

# Validates the YAML configuration
# Returns an object with IsValid and Errors properties
function Test-ToolConfiguration {
    param (
        [Parameter(Mandatory=$true)]$Config
    )
    
    $isValid = $true
    $errors = @()
    
    # Check if tooldirectory exists
    if (-not $Config.ContainsKey("tooldirectory")) {
        $errors += "Missing required field: tooldirectory"
        $isValid = $false
    }
    elseif ([string]::IsNullOrWhiteSpace($Config.tooldirectory)) {
        $errors += "tooldirectory cannot be empty"
        $isValid = $false
    }
    
    # Check if tools array exists
    if (-not $Config.ContainsKey("tools") -or $null -eq $Config.tools) {
        $errors += "Missing required field: tools"
        $isValid = $false
    }
    elseif (-not ($Config.tools -is [System.Collections.IList])) {
        $errors += "tools must be an array"
        $isValid = $false
    }
    elseif ($Config.tools.Count -eq 0) {
        $errors += "tools array cannot be empty"
        $isValid = $false
    }
    else {
        # Validate each tool in the array
        foreach ($tool in $Config.tools) {
            $toolErrors = Test-ToolEntry -Tool $tool
            if ($toolErrors.Count -gt 0) {
                $errors += $toolErrors
                $isValid = $false
            }
        }
    }
    
    return @{
        IsValid = $isValid
        Errors = $errors
    }
}

function Test-ToolEntry {
    param (
        [Parameter(Mandatory=$true)]$Tool
    )
    
    $errors = @()
    
    # Check required fields
    if (-not $Tool.ContainsKey("name") -or [string]::IsNullOrWhiteSpace($Tool.name)) {
        $errors += "Tool is missing required field: name"
    }
    
    if (-not $Tool.ContainsKey("RepoUrl") -or [string]::IsNullOrWhiteSpace($Tool.RepoUrl)) {
        $errors += "Tool '$($Tool.name)' is missing required field: RepoUrl"
    }
    
    if (-not $Tool.ContainsKey("DownloadMethod") -or [string]::IsNullOrWhiteSpace($Tool.DownloadMethod)) {
        $errors += "Tool '$($Tool.name)' is missing required field: DownloadMethod"
    }
    else {
        # Validate DownloadMethod
        $validMethods = @("gitClone", "latestRelease", "branchZip", "specificFile")
        if (-not ($validMethods -contains $Tool.DownloadMethod)) {
            $errors += "Tool '$($Tool.name)' has invalid DownloadMethod: $($Tool.DownloadMethod). Valid values are: $($validMethods -join ', ')"
        }
        
        # Validate method-specific required fields
        switch ($Tool.DownloadMethod) {
            "latestRelease" {
                if (-not $Tool.ContainsKey("AssetType") -and -not $Tool.ContainsKey("AssetFilename") -and -not $Tool.ContainsKey("DownloadName")) {
                    $errors += "Tool '$($Tool.name)' with DownloadMethod 'latestRelease' must specify either AssetType, AssetFilename, or DownloadName"
                }
            }
            "specificFile" {
                if (-not $Tool.ContainsKey("SpecificFilePath") -and $Tool.RepoUrl -like "https://github.com/*" -and 
                    (-not $Tool.RepoUrl -like "https://github.com/*/releases/*") -and
                    (-not $Tool.ContainsKey("SkipDownload") -or -not $Tool.SkipDownload)) {
                    $errors += "Tool '$($Tool.name)' with DownloadMethod 'specificFile' must specify SpecificFilePath for GitHub repositories when SkipDownload is not true"
                }
            }
            "branchZip" {
                # Branch is optional, defaults to master/main
            }
        }
    }
    
    return $errors
}

function Add-ConfigurationDefaults {
    param (
        [Parameter(Mandatory=$true)]$Config
    )
    
    $updatedConfig = $Config.Clone()
    
    # Add default values for tools
    if ($updatedConfig.ContainsKey("tools") -and $updatedConfig.tools -is [System.Collections.IList]) {
        for ($i = 0; $i -lt $updatedConfig.tools.Count; $i++) {
            $tool = $updatedConfig.tools[$i]
            
            # Add default SkipDownload if missing
            if (-not $tool.ContainsKey("SkipDownload")) {
                $tool.SkipDownload = $false
                Log-Debug "Added default SkipDownload=false for tool '$($tool.name)'"
            }
            
            # Add default Extract if missing
            if (-not $tool.ContainsKey("Extract")) {
                $tool.Extract = $true
                Log-Debug "Added default Extract=true for tool '$($tool.name)'"
            }
            
            # Add method-specific defaults
            switch ($tool.DownloadMethod) {
                "branchZip" {
                    if (-not $tool.ContainsKey("Branch")) {
                        $tool.Branch = "master"
                        Log-Debug "Added default Branch=master for tool '$($tool.name)'"
                    }
                }
                "gitClone" {
                    if (-not $tool.ContainsKey("Branch")) {
                        $tool.Branch = "master"
                        Log-Debug "Added default Branch=master for tool '$($tool.name)'"
                    }
                }
            }
            
            $updatedConfig.tools[$i] = $tool
        }
    }
    
    return $updatedConfig
}

<#
.SYNOPSIS
    ToolFetcher - A PowerShell script to download and update digital forensics tools.

.DESCRIPTION
    ToolFetcher automates the process of downloading and updating digital forensics tools from
    various sources including GitHub repositories, direct downloads, and release pages.
    
    The script supports multiple download methods:
    - gitClone: Downloads a repository using GitHub API (no Git dependency)
    - latestRelease: Downloads the latest release asset from a GitHub repository
    - branchZip: Downloads a specific branch as a ZIP file
    - specificFile: Downloads a specific file from a URL

    Each tool's configuration is defined in a YAML file that supports:
    - Multiple download methods
    - Custom output folders
    - Asset type filtering (win64, win32, linux64, etc.)
    - Skip download options
    - Extraction control
    - Branch selection

.PARAMETER ToolsFile
    Path to the YAML file containing tool definitions.
    Can be a local file path or a URL to a remote YAML file.
    Default: "tools.yaml" in the same directory as the script.

.PARAMETER ToolsDirectory
    Directory where tools will be downloaded and extracted.
    If not specified, the value from the YAML file will be used.
    If neither is specified, you will be prompted to enter a directory.

.PARAMETER ForceDownload
    Force download of all tools, even if they have been previously downloaded.
    This will overwrite existing tool directories completely.

.PARAMETER Update
    Check for updates to previously downloaded tools and download newer versions if available.
    If you supply one or more tool names (comma-separated), then only those tools will be updated.
    Updates preserve user modifications by only removing managed files (tracked in .downloaded.json).

.PARAMETER VerboseOutput
    Show detailed debug information during execution.
    Includes additional details about download operations, file processing, and configuration.

.PARAMETER TraceOutput
    Show very detailed trace information during execution (most verbose).
    Includes low-level details about file operations, API calls, and internal processing.

.PARAMETER Log
    Enable logging to a file. When specified, a log file will be automatically created in the tools directory
    with a timestamp in the filename. All operations will be logged regardless of console output level.

.PARAMETER GitHubPAT
    GitHub Personal Access Token to use for API requests to avoid rate limiting.
    WARNING: This method exposes your token in command history and process listings.
    For better security, use -PromptForPAT instead.

.PARAMETER PromptForPAT
    Prompt for GitHub Personal Access Token securely. The token will not be visible when typing
    and will not be stored in command history. Recommended over -GitHubPAT for security.

.PARAMETER ListTools
    Lists all available tools defined in the YAML configuration file.
    Use with -VerboseOutput to see detailed information about each tool.
    This option only displays the tools and exits without downloading anything.

.EXAMPLE
    PS> .\ToolFetcher.ps1
    
    Runs the script with default parameters, using tools.yaml in the current directory
    and downloading tools to the directory specified in the YAML file.

.EXAMPLE
    PS> .\ToolFetcher.ps1 -ToolsFile "my_tools.yaml" -ToolsDirectory "D:\DFIR\Tools"
    
    Uses a custom YAML configuration file and downloads tools to the specified directory.

.EXAMPLE
    PS> .\ToolFetcher.ps1 -Update
    
    Updates all previously downloaded tools that are not marked with SkipDownload.
    Preserves any user modifications to the tools.

.EXAMPLE
    PS> .\ToolFetcher.ps1 -Update "LECmd","JLECmd"
    
    Updates only the specified tools (LECmd and JLECmd), ignoring their SkipDownload setting.

.EXAMPLE
    PS> .\ToolFetcher.ps1 -ForceDownload
    
    Forces re-download of all tools, overwriting existing directories.
    Use with caution as this will remove all existing tool files.

.EXAMPLE
    PS> .\ToolFetcher.ps1 -ListTools
    
    Lists all tools defined in the configuration file with basic information.

.EXAMPLE
    PS> .\ToolFetcher.ps1 -ListTools -VerboseOutput
    
    Lists all tools with detailed information including URLs, branches, and other settings.

.EXAMPLE
    PS> .\ToolFetcher.ps1 -Log
    
    Runs with logging enabled and saves all output to a timestamped log file in the tools directory.

.EXAMPLE
    PS> .\ToolFetcher.ps1 -GitHubPAT "ghp_1234567890abcdef"
    
    Uses a GitHub Personal Access Token to avoid API rate limiting when downloading from GitHub.
    Note: This method exposes your token in command history and process listings.

.EXAMPLE
    PS> .\ToolFetcher.ps1 -ToolsFile "https://raw.githubusercontent.com/kev365/ToolFetcher/main/tools.yaml"
    
    Uses a remote YAML configuration file instead of a local one.

.EXAMPLE
    PS> .\ToolFetcher.ps1 -PromptForPAT
    
    Prompts for a GitHub Personal Access Token securely. The token will not be visible when typing
    and will not be stored in command history.

.EXAMPLE
    PS> .\ToolFetcher.ps1 -VerboseOutput -Log
    
    Runs with both verbose output and logging enabled for maximum debugging information.

.EXAMPLE
    PS> .\ToolFetcher.ps1 -ForceDownload -Update
    
    Forces re-download of all tools while preserving user modifications through the update process.

.NOTES
    Author: Kevin Stokes
    Version: $script:Version
    
    Requirements:
    - PowerShell 5.1 or higher
    - Internet connection
    - PowerShell-yaml module (will be installed if missing)

    Features:
    - Automatic module installation
    - YAML configuration support
    - Multiple download methods
    - Update management
    - File manifest tracking
    - Detailed logging
    - GitHub API rate limit handling
    - Secure token input
    - Cross-platform asset support

    For more information, visit:
    https://github.com/kev365/ToolFetcher
    https://dfir-kev.medium.com/tool-fetcher-499c99aaa9fa
#>
<|MERGE_RESOLUTION|>--- conflicted
+++ resolved
@@ -4,11 +4,7 @@
 # A tool for fetching DFIR and other GitHub tools.
 #
 # Author: Kevin Stokes
-<<<<<<< HEAD
-# Version: 1.2.2
-=======
 # Version: See $script:Version variable below
->>>>>>> 03b95203
 # License: MIT
 # =====================================================
 
