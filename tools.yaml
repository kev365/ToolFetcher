<<<<<<< HEAD
tooldirectory: "" # Must escape any backslashes. Example: "C:\\Tools"
=======
tooldirectory: "F:\\Tools1" # Must escape any backslashes
>>>>>>> 03b95203
tools:
  # Documentation: https://dfir-kev.medium.com/tool-fetcher-499c99aaa9fa
  # -Template-
  # Name: "ToolName"      # Tool identifier, also used to name the parent folder for the tool
  # RepoUrl: ""           # URL goes here
  # DownloadMethod: ""    # Options: gitClone | latestRelease | branchZip | specificFile
  # OutputFolder: ""      # Appends a subdirectory to $toolsFolder
  # Branch: ""            # Defaults to master if not provided, also checks main if master is not available
  # DownloadName: ""      # Used to download a particular file from the latestRelease
  # AssetFilename: ""     # Used to specify exact filename to download from latestRelease (supports regex)
  # AssetType: ""         # Options: win64 | win32 | linux64 | linux32 | macos64 | macos32 | arm64 | arm32
  # SpecificFilePath: ""  # Used with the 'specificFile' DownloadMethod to specify file path in repository
  # Extract: true         # Whether to extract the downloaded file (default: true)
  # SkipDownload: false   # Whether to skip downloading this tool (default: false)

  - Name: "SQLECmd"
    RepoUrl: "https://download.ericzimmermanstools.com/net6/SQLECmd.zip" # .Net6
    # RepoUrl: "https://download.ericzimmermanstools.com/net9/SQLECmd.zip" # .Net9
    DownloadMethod: "specificFile"
    OutputFolder: "Database"
    SkipDownload: true

  - Name: "JLECmd"
    RepoUrl: "https://download.ericzimmermanstools.com/net6/JLECmd.zip" # .Net6
    # RepoUrl: "https://download.ericzimmermanstools.com/net9/JLECmd.zip" # .Net9
    DownloadMethod: "specificFile"
    OutputFolder: "LNK-JMP"
    SkipDownload: true

  - Name: "JumpListExplorer"
    RepoUrl: "https://download.ericzimmermanstools.com/net6/JumpListExplorer.zip" # .Net6
    # RepoUrl: "https://download.ericzimmermanstools.com/net9/JumpListExplorer.zip" # .Net9
    DownloadMethod: "specificFile"
    OutputFolder: "LNK-JMP"
    SkipDownload: true

  - Name: "LECmd"
    RepoUrl: "https://download.ericzimmermanstools.com/net6/LECmd.zip" # .Net6
    # RepoUrl: "https://download.ericzimmermanstools.com/net9/LECmd.zip" # .Net9
    DownloadMethod: "specificFile"
    OutputFolder: "LNK-JMP"
    SkipDownload: true

  - Name: "EZViewer"
    RepoUrl: "https://download.ericzimmermanstools.com/net6/EZViewer.zip" # .Net6
    # RepoUrl: "https://download.ericzimmermanstools.com/net9/EZViewer.zip" # .Net9
    DownloadMethod: "specificFile"
    OutputFolder: "MISC"
    SkipDownload: true

  - Name: "hasher"
    RepoUrl: "https://download.ericzimmermanstools.com/hasher.zip" # .Net4
    DownloadMethod: "specificFile"
    OutputFolder: "MISC"
    DownloadName: "hasher.zip"
    SkipDownload: true

  - Name: "iisGeolocate"
    RepoUrl: "https://download.ericzimmermanstools.com/net6/iisGeolocate.zip" # .Net6
    # RepoUrl: "https://download.ericzimmermanstools.com/net9/iisGeolocate.zip" # .Net9
    DownloadMethod: "specificFile"
    OutputFolder: "MISC"
    SkipDownload: true

  - Name: "TimeApp"
    RepoUrl: "https://download.ericzimmermanstools.com/TimeApp.zip" # .Net4
    DownloadMethod: "specificFile"
    OutputFolder: "MISC"
    SkipDownload: true

  - Name: "TimelineExplorer"
    RepoUrl: "https://download.ericzimmermanstools.com/net6/TimelineExplorer.zip" # .Net6
    # RepoUrl: "https://download.ericzimmermanstools.com/net9/TimelineExplorer.zip" # .Net9
    DownloadMethod: "specificFile"
    OutputFolder: "MISC"
    SkipDownload: true

  - Name: "BackstageParser"
    RepoUrl: "https://github.com/ArsenalRecon/BackstageParser"
    DownloadMethod: "branchZip"
    Branch: "master"
    OutputFolder: "MSOffice"
    SkipDownload: true

  - Name: "forensicsim"
    RepoUrl: "https://github.com/lxndrblz/forensicsim"
    DownloadMethod: "latestRelease"
    DownloadName: "forensicsim.zip"
    OutputFolder: "MSOffice"
    SkipDownload: true

  - Name: "LevelDBDumper"
    RepoUrl: "https://github.com/mdawsonuk/LevelDBDumper"
    DownloadMethod: "latestRelease"
    DownloadName: "LevelDBDumper.exe" # 64-bit
    OutputFolder: "MSOffice"
    SkipDownload: true

  - Name: "OneDriveExplorer"
    RepoUrl: "https://github.com/Beercow/OneDriveExplorer"
    DownloadMethod: "latestRelease"
    DownloadName: "ODE.zip"
    OutputFolder: "MSOffice"
    SkipDownload: true

  - Name: "INDXRipper"
    RepoUrl: "https://github.com/harelsegev/INDXRipper"
    DownloadMethod: "latestRelease"
    DownloadName: "INDXRipper-20231117-py3.12-amd64.zip"
    OutputFolder: "NTFS"
    SkipDownload: true

  - Name: "MFTECmd"
    RepoUrl: "https://download.ericzimmermanstools.com/net6/MFTECmd.zip" # .Net6
    # RepoUrl: "https://download.ericzimmermanstools.com/net9/MFTECmd.zip" # .Net9
    DownloadMethod: "specificFile"
    OutputFolder: "NTFS"
    SkipDownload: true

  - Name: "MFTExplorer"
    RepoUrl: "https://download.ericzimmermanstools.com/net6/MFTExplorer.zip" # .Net6
    # RepoUrl: "https://download.ericzimmermanstools.com/net9/MFTExplorer.zip" # .Net9
    DownloadMethod: "specificFile"
    OutputFolder: "NTFS"
    SkipDownload: true

  - Name: "RustyUsn"
    RepoUrl: "https://github.com/forensicmatt/RustyUsn"
    DownloadMethod: "latestRelease"
    DownloadName: "rusty_usn-v1.5.0-x86_64-pc-windows-msvc.zip"
    OutputFolder: "NTFS"
    SkipDownload: false

  - Name: "PECmd"
    RepoUrl: "https://download.ericzimmermanstools.com/net6/PECmd.zip" # .Net6
    # RepoUrl: "https://download.ericzimmermanstools.com/net9/PECmd.zip" # .Net9
    DownloadMethod: "specificFile"
    OutputFolder: "Prefetch"
    SkipDownload: true

  - Name: "RBCmd"
    RepoUrl: "https://download.ericzimmermanstools.com/net6/RBCmd.zip" # .Net6
    # RepoUrl: "https://download.ericzimmermanstools.com/net9/RBCmd.zip" # .Net9
    DownloadMethod: "specificFile"
    OutputFolder: "RecycleBin"
    SkipDownload: true

  - Name: "KStrike"
    RepoUrl: "https://github.com/brimorlabs/KStrike"
    DownloadMethod: "branchZip"
    Branch: "master"
    OutputFolder: "SUM-UAL"
    SkipDownload: false

  - Name: "SumECmd"
    RepoUrl: "https://download.ericzimmermanstools.com/net6/SumECmd.zip" # .Net6
    # RepoUrl: "https://download.ericzimmermanstools.com/net9/SumECmd.zip" # .Net9
    DownloadMethod: "specificFile"
    OutputFolder: "SUM-UAL"
    SkipDownload: true

  - Name: "SEPparser_cmd"
    RepoUrl: "https://github.com/Beercow/SEPparser/releases/latest/download/SEPparser.exe"
    DownloadMethod: "specificFile"
    OutputFolder: "SymantecLogs"
    SkipDownload: true

  - Name: "SEPparser_gui"
    RepoUrl: "https://github.com/Beercow/SEPparser/releases/latest/download/SEPparser_GUI.exe"
    DownloadMethod: "specificFile"
    OutputFolder: "SymantecLogs"
    SkipDownload: true

  - Name: "VSCMount"
    RepoUrl: "https://download.ericzimmermanstools.com/net6/VSCMount.zip" # .Net6
    # RepoUrl: "https://download.ericzimmermanstools.com/net9/VSCMount.zip" # .Net9
    DownloadMethod: "specificFile"
    OutputFolder: "VSC"
    SkipDownload: true

  - Name: "WxTCmd"
    RepoUrl: "https://download.ericzimmermanstools.com/net6/WxTCmd.zip" # .Net6
    # RepoUrl: "https://download.ericzimmermanstools.com/net9/WxTCmd.zip" # .Net9
    DownloadMethod: "specificFile"
    OutputFolder: "Win10Timeline"
    SkipDownload: true

  - Name: "hindsight"
    RepoUrl: "https://github.com/obsidianforensics/hindsight"
    DownloadMethod: "latestRelease"
    DownloadName: "hindsight.exe"
    OutputFolder: "WebHistory"
    SkipDownload: true

  - Name: "hindsight_gui"
    RepoUrl: "https://github.com/obsidianforensics/hindsight"
    DownloadMethod: "latestRelease"
    DownloadName: "hindsight_gui.exe"
    OutputFolder: "WebHistory"
    SkipDownload: true

  - Name: "BitsParser"
    RepoUrl: "https://github.com/fireeye/BitsParser"
    DownloadMethod: "branchZip"
    Branch: "master"
    OutputFolder: "WinBITS"
    SkipDownload: true

  - Name: "DHParser"
    RepoUrl: "https://github.com/jklepsercyber/defender-detectionhistory-parser"
    DownloadMethod: "specificFile"
    SpecificFilePath: "/raw/refs/heads/main/dhparser.exe"
    DownloadName: "dhparser.exe"
    OutputFolder: "WinDefender"
    SkipDownload: false

  - Name: "APT-Hunter"
    RepoUrl: "https://github.com/ahmedkhlief/APT-Hunter"
    DownloadMethod: "latestRelease"
    DownloadName: "APT-Hunter.zip"
    OutputFolder: "WinEventlogs"
    SkipDownload: true

  - Name: "chainsaw"
    RepoUrl: "https://github.com/WithSecureLabs/chainsaw"
    DownloadMethod: "latestRelease"
    DownloadName: "chainsaw_x86_64-pc-windows-msvc.zip"
    OutputFolder: "WinEventlogs"
    SkipDownload: true

  - Name: "EvtxECmd"
    RepoUrl: "https://download.ericzimmermanstools.com/net6/EvtxECmd.zip" # .Net6
    # RepoUrl: "https://download.ericzimmermanstools.com/net9/EvtxECmd.zip" # .Net9
    DownloadMethod: "specificFile"
    OutputFolder: "WinEventlogs"
    SkipDownload: true

  - Name: "hayabusa"
    RepoUrl: "https://github.com/Yamato-Security/hayabusa"
    DownloadMethod: "latestRelease"
    AssetType: "win64"
    OutputFolder: "WinEventlogs"
    SkipDownload: true

  - Name: "EvtxHussar"
    RepoUrl: "https://github.com/yarox24/EvtxHussar"
    DownloadMethod: "latestRelease"
    AssetType: "win64"
    OutputFolder: "WinEventlogs"
    SkipDownload: true

  - Name: "hayabusa-rules"
    RepoUrl: "https://github.com/Yamato-Security/hayabusa-rules"
    DownloadMethod: "branchZip"
    Branch: "main"
    OutputFolder: "WinEventlogs"
    SkipDownload: true

  - Name: "AmcacheParser"
    RepoUrl: "https://download.ericzimmermanstools.com/net6/AmcacheParser.zip" # .Net6
    # RepoUrl: "https://download.ericzimmermanstools.com/net9/AmcacheParser.zip" # .Net9
    DownloadMethod: "specificFile"
    OutputFolder: "WinRegistry"
    SkipDownload: true

  - Name: "AppCompatCacheParser"
    RepoUrl: "https://download.ericzimmermanstools.com/net6/AppCompatCacheParser.zip" # .Net6
    # RepoUrl: "https://download.ericzimmermanstools.com/net9/AppCompatCacheParser.zip" # .Net9
    DownloadMethod: "specificFile"
    OutputFolder: "WinRegistry"
    SkipDownload: true

  - Name: "RecentFileCacheParser"
    RepoUrl: "https://download.ericzimmermanstools.com/net6/RecentFileCacheParser.zip" # .Net6
    # RepoUrl: "https://download.ericzimmermanstools.com/net9/RecentFileCacheParser.zip" # .Net9
    DownloadMethod: "specificFile"
    OutputFolder: "WinRegistry"
    SkipDownload: true

  - Name: "RECmd"
    RepoUrl: "https://download.ericzimmermanstools.com/net6/RECmd.zip" # .Net6
    # RepoUrl: "https://download.ericzimmermanstools.com/net9/RECmd.zip" # .Net9
    DownloadMethod: "specificFile"
    OutputFolder: "WinRegistry"
    SkipDownload: true

  - Name: "RegistryExplorer"
    RepoUrl: "https://download.ericzimmermanstools.com/net6/RegistryExplorer.zip" # .Net6
    # RepoUrl: "https://download.ericzimmermanstools.com/net9/RegistryExplorer.zip" # .Net9
    DownloadMethod: "specificFile"
    OutputFolder: "WinRegistry"
    SkipDownload: true

  - Name: "reg_hunter"
    RepoUrl: "https://github.com/theflakes/reg_hunter"
    DownloadMethod: "latestRelease"
    DownloadName: "reg_hunter.exe"
    OutputFolder: "WinRegistry"
    SkipDownload: true

  - Name: "RegRipper3.0"
    RepoUrl: "https://github.com/keydet89/RegRipper3.0"
    DownloadMethod: "branchZip"
    Branch: "master"
    OutputFolder: "WinRegistry"
    SkipDownload: true

  - Name: "rla"
    RepoUrl: "https://download.ericzimmermanstools.com/net6/rla.zip" # .Net6
    # RepoUrl: "https://download.ericzimmermanstools.com/net9/rla.zip" # .Net9
    DownloadMethod: "specificFile"
    OutputFolder: "WinRegistry"
    SkipDownload: true

  - Name: "SBECmd"
    RepoUrl: "https://download.ericzimmermanstools.com/net6/SBECmd.zip" # .Net6
    # RepoUrl: "https://download.ericzimmermanstools.com/net9/SBECmd.zip" # .Net9
    DownloadMethod: "specificFile"
    OutputFolder: "WinRegistry"
    SkipDownload: true

  - Name: "SDBExplorer"
    RepoUrl: "https://download.ericzimmermanstools.com/net6/SDBExplorer.zip" # .Net6
    # RepoUrl: "https://download.ericzimmermanstools.com/net9/SDBExplorer.zip" # .Net9
    DownloadMethod: "specificFile"
    OutputFolder: "WinRegistry"
    SkipDownload: true

  - Name: "ShellBagsExplorer"
    RepoUrl: "https://download.ericzimmermanstools.com/net6/ShellBagsExplorer.zip" # .Net6
    # RepoUrl: "https://download.ericzimmermanstools.com/net9/ShellBagsExplorer.zip" # .Net9
    DownloadMethod: "specificFile"
    OutputFolder: "WinRegistry"
    SkipDownload: true

  - Name: "sidr"
    RepoUrl: "https://github.com/strozfriedberg/sidr"
    DownloadMethod: "latestRelease"
    DownloadName: "sidr.exe"
    OutputFolder: "WinSearchIndex"
    SkipDownload: true

  - Name: "WMI-Parser"
    RepoUrl: "https://github.com/AndrewRathbun/WMI-Parser"
    DownloadMethod: "latestRelease"
    DownloadName: "WMI-Parser.zip"
    OutputFolder: "WMI"
    SkipDownload: true

  - Name: "XWFIM"
    RepoUrl: "https://download.ericzimmermanstools.com/XWFIM.zip" # .Net4
    DownloadMethod: "specificFile"
    OutputFolder: "XWays"
    SkipDownload: true

  - Name: "Plist_Time_Dump"
    RepoUrl: "https://github.com/kev365/plist_time_dump"
    DownloadMethod: "branchZip"
    Branch: "master"
    OutputFolder: "Apple"
    SkipDownload: true

  - Name: "Windows MBox Viewer"
    RepoUrl: "https://github.com/eneam/mboxviewer"
    DownloadMethod: "latestRelease"
    DownloadName: "mbox-viewer.exe-v1.0.3.47.zip"
    OutputFolder: "Email"
    SkipDownload: true

  - Name: "XstReader"
    RepoUrl: "https://github.com/iluvadev/XstReader"
    DownloadMethod: "latestRelease"
    DownloadName: "XstReader.v.1.15.0.zip"
    OutputFolder: "Email"
    SkipDownload: true<|MERGE_RESOLUTION|>--- conflicted
+++ resolved
@@ -1,8 +1,4 @@
-<<<<<<< HEAD
-tooldirectory: "" # Must escape any backslashes. Example: "C:\\Tools"
-=======
-tooldirectory: "F:\\Tools1" # Must escape any backslashes
->>>>>>> 03b95203
+tooldirectory: "" # Must escape any backslashes
 tools:
   # Documentation: https://dfir-kev.medium.com/tool-fetcher-499c99aaa9fa
   # -Template-
