--- conflicted
+++ resolved
@@ -1,8 +1,4 @@
-<<<<<<< HEAD
-# ToolFetcher (v1.2.2)
-=======
 # ToolFetcher (v2.0.0)
->>>>>>> 03b95203
 
 ToolFetcher is a PowerShell tool designed to fetch and manage a collection of DFIR and other GitHub tools. It streamlines the process of downloading, extracting, and organizing forensic utilities from various sources—whether by cloning Git repositories, downloading the latest releases via the GitHub API, or pulling specific files directly.
 
